--- conflicted
+++ resolved
@@ -11,44 +11,6 @@
 
     <UserControl.Resources>
         <DataTemplate x:Key="DetailsTemplate" x:DataType="viewmodels:OrderDetailsViewModel">
-<<<<<<< HEAD
-            <ScrollViewer>
-                <Grid Margin="0,12,0,0" ColumnSpacing="6">
-                    <Grid.ColumnDefinitions>
-                        <ColumnDefinition Width="*" MaxWidth="400" />
-                        <ColumnDefinition Width="*" MaxWidth="400" />
-                    </Grid.ColumnDefinitions>
-
-                    <StackPanel Grid.Column="0" Spacing="6">
-                        <controls:LabelTextBox Label="Ship Address" Text="{x:Bind EditableItem.ShipAddress, Mode=TwoWay}" />
-                        <controls:LabelTextBox Label="Ship Postal Code" Text="{x:Bind EditableItem.ShipPostalCode, Mode=TwoWay}" />
-                        <controls:LabelTextBox Label="Ship City" Text="{x:Bind EditableItem.ShipCity, Mode=TwoWay}" />
-                        <controls:LabelTextBox Label="Ship Region" Text="{x:Bind EditableItem.ShipRegion, Mode=TwoWay}" />
-                        <controls:LabelComboBox Label="Ship Country" ItemsSource="{x:Bind LookupTables.CountryCodes}"
-                                            SelectedValue="{x:Bind EditableItem.ShipCountryCode, Mode=TwoWay}" SelectedValuePath="CountryCodeID" DisplayMemberPath="Name" />
-                    </StackPanel>
-
-                    <StackPanel Grid.Column="1" Spacing="6">
-                        <controls:LabelComboBox Label="Status" ItemsSource="{x:Bind LookupTables.OrderStatus}"
-                                            SelectedValue="{x:Bind EditableItem.Status, Mode=TwoWay, Converter={StaticResource Int32Converter}}"
-                                            SelectedValuePath="Status" DisplayMemberPath="Name" />
-                        <controls:LabelComboBox Label="Payment Type" ItemsSource="{x:Bind LookupTables.PaymentTypes}"
-                                            SelectedValue="{x:Bind EditableItem.PaymentType, Mode=TwoWay, Converter={StaticResource Int32Converter}}"
-                                            SelectedValuePath="PaymentTypeID" DisplayMemberPath="Name"
-                                            Visibility="{x:Bind EditableItem.CanEditPayment, Mode=OneWay}"/>
-                        <controls:LabelCalendar Label="Shipped Date" Date="{x:Bind EditableItem.ShippedDate, Mode=TwoWay}"
-                                            MinDate="{x:Bind EditableItem.OrderDate, Mode=OneWay, Converter={StaticResource DateTimeOffsetConverter}}"
-                                            Visibility="{x:Bind EditableItem.CanEditShipping, Mode=OneWay}"/>
-                        <controls:LabelComboBox Label="Ship Via" ItemsSource="{x:Bind LookupTables.Shippers}"
-                                            SelectedValue="{x:Bind EditableItem.ShipVia, Mode=TwoWay, Converter={StaticResource Int32Converter}}" SelectedValuePath="ShipperID" DisplayMemberPath="Name"
-                                            Visibility="{x:Bind EditableItem.CanEditShipping, Mode=OneWay}"/>
-                        <controls:LabelCalendar Label="Delivered Date" Date="{x:Bind EditableItem.DeliveredDate, Mode=TwoWay}"
-                                            MinDate="{x:Bind EditableItem.ShippedDate, Mode=OneWay, Converter={StaticResource DateTimeOffsetConverter}}"
-                                            Visibility="{x:Bind EditableItem.CanEditDelivery, Mode=OneWay}"/>
-                    </StackPanel>
-                </Grid>
-            </ScrollViewer>
-=======
             <controls:FluidGrid Margin="0,12,0,0" Columns="2" ColumnSpacing="12" RowSpacing="12">
                 <controls:LabelTextBox Label="Ship Address" Text="{x:Bind EditableItem.ShipAddress, Mode=TwoWay}" />
                 <controls:LabelTextBox Label="Ship City" Text="{x:Bind EditableItem.ShipCity, Mode=TwoWay}" />
@@ -76,7 +38,6 @@
                                         MinDate="{x:Bind EditableItem.ShippedDate, Mode=OneWay, Converter={StaticResource DateTimeOffsetConverter}}"
                                         Visibility="{x:Bind EditableItem.CanEditDelivery, Mode=OneWay}"/>
             </controls:FluidGrid>
->>>>>>> 4494df3d
         </DataTemplate>
     </UserControl.Resources>
 
