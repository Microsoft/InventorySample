﻿<UserControl
    x:Class="Inventory.Views.CustomersDetails"
    xmlns="http://schemas.microsoft.com/winfx/2006/xaml/presentation"
    xmlns:x="http://schemas.microsoft.com/winfx/2006/xaml"
    xmlns:d="http://schemas.microsoft.com/expression/blend/2008"
    xmlns:mc="http://schemas.openxmlformats.org/markup-compatibility/2006"
    xmlns:controls="using:Inventory.Controls"
    xmlns:views="using:Inventory.Views"
    xmlns:viewmodels="using:Inventory.ViewModels"
    mc:Ignorable="d" d:DesignWidth="800" d:DesignHeight="400">

    <UserControl.Resources>
        <DataTemplate x:Key="DetailsTemplate" x:DataType="viewmodels:CustomerDetailsViewModel">
<<<<<<< HEAD
            <ScrollViewer>
                <Grid Margin="0,12,0,0" ColumnSpacing="6">
                    <Grid.ColumnDefinitions>
                        <ColumnDefinition Width="*" MaxWidth="400" />
                        <ColumnDefinition Width="*" MaxWidth="400" />
                    </Grid.ColumnDefinitions>

                    <StackPanel Grid.Column="0" Spacing="6">
                        <controls:LabelTextBox Label="First Name" Text="{x:Bind EditableItem.FirstName, Mode=TwoWay}" />
                        <controls:LabelTextBox Label="Middle Name" Text="{x:Bind EditableItem.MiddleName, Mode=TwoWay}" />
                        <controls:LabelTextBox Label="Last Name" Text="{x:Bind EditableItem.LastName, Mode=TwoWay}" />
                        <controls:LabelTextBox Label="EMail Address" Text="{x:Bind EditableItem.EmailAddress, Mode=TwoWay}" />
                        <controls:LabelTextBox Label="Phone" Text="{x:Bind EditableItem.Phone, Mode=TwoWay}" />
                    </StackPanel>

                    <StackPanel Grid.Column="1" Spacing="6">
                        <controls:LabelTextBox Label="Address" Text="{x:Bind EditableItem.AddressLine1, Mode=TwoWay}" />
                        <controls:LabelTextBox Label="Postal Code" Text="{x:Bind EditableItem.PostalCode, Mode=TwoWay}" />
                        <controls:LabelTextBox Label="City" Text="{x:Bind EditableItem.City, Mode=TwoWay}" />
                        <controls:LabelTextBox Label="Region" Text="{x:Bind EditableItem.Region, Mode=TwoWay}" />
                        <controls:LabelComboBox Label="Country" ItemsSource="{x:Bind LookupTables.CountryCodes}"
                                            SelectedValue="{x:Bind EditableItem.CountryCode, Mode=TwoWay}"
                                            SelectedValuePath="CountryCodeID" DisplayMemberPath="Name" />
                    </StackPanel>
                </Grid>
            </ScrollViewer>
=======
            <controls:FluidGrid Margin="0,12,0,0" Columns="2" ColumnSpacing="12" RowSpacing="12">
                <controls:LabelTextBox Label="First Name" Text="{x:Bind EditableItem.FirstName, Mode=TwoWay}" />
                <controls:LabelTextBox Label="Last Name" Text="{x:Bind EditableItem.LastName, Mode=TwoWay}" />
                <controls:FluidGrid Columns="2" ColumnSpacing="6" RowSpacing="12" MinColumnWidth="60">
                    <controls:LabelTextBox Label="Middle Name" Text="{x:Bind EditableItem.MiddleName, Mode=TwoWay}" />
                    <controls:LabelTextBox Label="Sufix" Text="{x:Bind EditableItem.Suffix, Mode=TwoWay}" />
                </controls:FluidGrid>
                <controls:LabelTextBox Label="EMail Address" Text="{x:Bind EditableItem.EmailAddress, Mode=TwoWay}" />
                <controls:LabelTextBox Label="Phone" Text="{x:Bind EditableItem.Phone, Mode=TwoWay}" />
                <controls:LabelTextBox Label="Address" Text="{x:Bind EditableItem.AddressLine1, Mode=TwoWay}" />
                <controls:LabelTextBox Label="Postal Code" Text="{x:Bind EditableItem.PostalCode, Mode=TwoWay}" />
                <controls:LabelTextBox Label="City" Text="{x:Bind EditableItem.City, Mode=TwoWay}" />
                <controls:LabelTextBox Label="Region" Text="{x:Bind EditableItem.Region, Mode=TwoWay}" />
                <controls:LabelComboBox Label="Country" ItemsSource="{x:Bind LookupTables.CountryCodes}"
                                        SelectedValue="{x:Bind EditableItem.CountryCode, Mode=TwoWay}"
                                        SelectedValuePath="CountryCodeID" DisplayMemberPath="Name" />
            </controls:FluidGrid>
>>>>>>> 4494df3d
        </DataTemplate>
    </UserControl.Resources>

    <Grid ColumnSpacing="6" Visibility="{x:Bind ViewModel.Item.IsEmpty, Mode=OneWay, Converter={StaticResource InverseBoolToVisibilityConverter}}">
        <Grid.ColumnDefinitions>
            <ColumnDefinition Width="260"/>
            <ColumnDefinition Width="*"/>
        </Grid.ColumnDefinitions>

        <Grid Background="WhiteSmoke" 
              BorderBrush="LightGray"
              BorderThickness="0,0,1,0">
            <views:CustomersCard 
                Margin="6,12" 
                ViewModel="{x:Bind ViewModel}" 
                Item="{x:Bind ViewModel.Item, Mode=OneWay}" />
        </Grid>

        <controls:Details x:Name="details" Grid.Column="1" Margin="6,0,0,0"
                          DetailsContent="{x:Bind ViewModel}"
                          DetailsTemplate="{StaticResource DetailsTemplate}"
                          IsEditMode="{x:Bind ViewModel.IsEditMode, Mode=OneWay}"
                          EditCommand="{x:Bind ViewModel.EditCommand}"
                          DeleteCommand="{x:Bind ViewModel.DeleteCommand}"
                          SaveCommand="{x:Bind ViewModel.SaveCommand}"
                          CancelCommand="{x:Bind ViewModel.CancelCommand}" />
    </Grid>
</UserControl><|MERGE_RESOLUTION|>--- conflicted
+++ resolved
@@ -11,34 +11,6 @@
 
     <UserControl.Resources>
         <DataTemplate x:Key="DetailsTemplate" x:DataType="viewmodels:CustomerDetailsViewModel">
-<<<<<<< HEAD
-            <ScrollViewer>
-                <Grid Margin="0,12,0,0" ColumnSpacing="6">
-                    <Grid.ColumnDefinitions>
-                        <ColumnDefinition Width="*" MaxWidth="400" />
-                        <ColumnDefinition Width="*" MaxWidth="400" />
-                    </Grid.ColumnDefinitions>
-
-                    <StackPanel Grid.Column="0" Spacing="6">
-                        <controls:LabelTextBox Label="First Name" Text="{x:Bind EditableItem.FirstName, Mode=TwoWay}" />
-                        <controls:LabelTextBox Label="Middle Name" Text="{x:Bind EditableItem.MiddleName, Mode=TwoWay}" />
-                        <controls:LabelTextBox Label="Last Name" Text="{x:Bind EditableItem.LastName, Mode=TwoWay}" />
-                        <controls:LabelTextBox Label="EMail Address" Text="{x:Bind EditableItem.EmailAddress, Mode=TwoWay}" />
-                        <controls:LabelTextBox Label="Phone" Text="{x:Bind EditableItem.Phone, Mode=TwoWay}" />
-                    </StackPanel>
-
-                    <StackPanel Grid.Column="1" Spacing="6">
-                        <controls:LabelTextBox Label="Address" Text="{x:Bind EditableItem.AddressLine1, Mode=TwoWay}" />
-                        <controls:LabelTextBox Label="Postal Code" Text="{x:Bind EditableItem.PostalCode, Mode=TwoWay}" />
-                        <controls:LabelTextBox Label="City" Text="{x:Bind EditableItem.City, Mode=TwoWay}" />
-                        <controls:LabelTextBox Label="Region" Text="{x:Bind EditableItem.Region, Mode=TwoWay}" />
-                        <controls:LabelComboBox Label="Country" ItemsSource="{x:Bind LookupTables.CountryCodes}"
-                                            SelectedValue="{x:Bind EditableItem.CountryCode, Mode=TwoWay}"
-                                            SelectedValuePath="CountryCodeID" DisplayMemberPath="Name" />
-                    </StackPanel>
-                </Grid>
-            </ScrollViewer>
-=======
             <controls:FluidGrid Margin="0,12,0,0" Columns="2" ColumnSpacing="12" RowSpacing="12">
                 <controls:LabelTextBox Label="First Name" Text="{x:Bind EditableItem.FirstName, Mode=TwoWay}" />
                 <controls:LabelTextBox Label="Last Name" Text="{x:Bind EditableItem.LastName, Mode=TwoWay}" />
@@ -56,7 +28,6 @@
                                         SelectedValue="{x:Bind EditableItem.CountryCode, Mode=TwoWay}"
                                         SelectedValuePath="CountryCodeID" DisplayMemberPath="Name" />
             </controls:FluidGrid>
->>>>>>> 4494df3d
         </DataTemplate>
     </UserControl.Resources>
 
@@ -66,13 +37,8 @@
             <ColumnDefinition Width="*"/>
         </Grid.ColumnDefinitions>
 
-        <Grid Background="WhiteSmoke" 
-              BorderBrush="LightGray"
-              BorderThickness="0,0,1,0">
-            <views:CustomersCard 
-                Margin="6,12" 
-                ViewModel="{x:Bind ViewModel}" 
-                Item="{x:Bind ViewModel.Item, Mode=OneWay}" />
+        <Grid Background="WhiteSmoke">
+            <views:CustomersCard Margin="6,12" ViewModel="{x:Bind ViewModel}" Item="{x:Bind ViewModel.Item, Mode=OneWay}" />
         </Grid>
 
         <controls:Details x:Name="details" Grid.Column="1" Margin="6,0,0,0"
